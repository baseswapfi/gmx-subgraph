--- conflicted
+++ resolved
@@ -1,11 +1,6 @@
-<<<<<<< HEAD
 import { log, BigInt } from "@graphprotocol/graph-ts";
-import { MarketInfo } from "../../generated/schema";
-=======
-import { BigInt, log } from "@graphprotocol/graph-ts";
 import { MarketInfo, PoolValue } from "../../generated/schema";
 import { marketConfigs } from "../config/markets";
->>>>>>> 5129d85b
 import { EventData } from "../utils/eventData";
 
 let ZERO = BigInt.fromI32(0);
@@ -20,28 +15,6 @@
   marketInfo.marketTokensSupply = BigInt.fromI32(0);
   marketInfo.save();
 
-<<<<<<< HEAD
-  return marketInfo!;
-}
-
-export function saveMarketInfoTokensSupply(eventData: EventData): void {
-  let id = eventData.getAddressItemString("market")!;
-  let marketInfo = getMarketInfo(id);
-
-  marketInfo.marketTokensSupply = eventData.getUintItem("marketTokensSupply")!
-
-  marketInfo.save();
-}
-
-export function getMarketInfo(id: string): MarketInfo {
-  let entity = MarketInfo.load(id);
-
-  if (entity == null) {
-    log.warning("market {} does not exist", [id])
-    throw Error("Market does not exist")
-  }
-  
-=======
   let poolValueRef = new PoolValue(id);
   poolValueRef.poolValue = ZERO;
   poolValueRef.pendingFeeUsds = new Array<BigInt>(0);
@@ -70,6 +43,14 @@
     }
   }
 
->>>>>>> 5129d85b
   return entity!;
+}
+
+export function saveMarketInfoTokensSupply(eventData: EventData): void {
+  let id = eventData.getAddressItemString("market")!;
+  let marketInfo = getMarketInfo(id);
+
+  marketInfo.marketTokensSupply = eventData.getUintItem("marketTokensSupply")!;
+
+  marketInfo.save();
 }