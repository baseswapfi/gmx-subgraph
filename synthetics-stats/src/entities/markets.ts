<<<<<<< HEAD
import { BigInt } from "@graphprotocol/graph-ts";
import { MarketInfo, PoolValue } from "../../generated/schema";
=======
import { log } from "@graphprotocol/graph-ts";
import { MarketInfo } from "../../generated/schema";
import { marketConfigs } from "../config/markets";
>>>>>>> 09fa7679
import { EventData } from "../utils/eventData";

let ZERO = BigInt.fromI32(0);

export function saveMarketInfo(eventData: EventData): MarketInfo {
  let id = eventData.getAddressItemString("marketToken")!;
  let marketInfo = new MarketInfo(id);
  marketInfo.marketToken = id;
  marketInfo.indexToken = eventData.getAddressItemString("indexToken")!;
  marketInfo.longToken = eventData.getAddressItemString("longToken")!;
  marketInfo.shortToken = eventData.getAddressItemString("shortToken")!;
  marketInfo.save();

  let poolValueRef = new PoolValue(id);
  poolValueRef.poolValue = ZERO;
  poolValueRef.pendingFeeUsds = new Array<BigInt>(0);
  poolValueRef.pendingCollectedMarketFeesInfoIds = new Array<string>(0);
  poolValueRef.save();

  return marketInfo as MarketInfo;
}

export function getMarketInfo(marketAddress: string): MarketInfo {
  let entity = MarketInfo.load(marketAddress);

  if (!entity) {
    let marketConfig = marketConfigs.get(marketAddress);

    if (marketConfig) {
      entity = new MarketInfo(marketAddress);
      entity.marketToken = marketConfig.marketToken;
      entity.indexToken = marketConfig.indexToken;
      entity.longToken = marketConfig.longToken;
      entity.shortToken = marketConfig.shortToken;
      entity.save();
    } else {
      log.error("MarketInfo not found {}", [marketAddress]);
      throw new Error("MarketInfo not found");
    }
  }

  return entity!;
}<|MERGE_RESOLUTION|>--- conflicted
+++ resolved
@@ -1,11 +1,6 @@
-<<<<<<< HEAD
-import { BigInt } from "@graphprotocol/graph-ts";
+import { BigInt, log } from "@graphprotocol/graph-ts";
 import { MarketInfo, PoolValue } from "../../generated/schema";
-=======
-import { log } from "@graphprotocol/graph-ts";
-import { MarketInfo } from "../../generated/schema";
 import { marketConfigs } from "../config/markets";
->>>>>>> 09fa7679
 import { EventData } from "../utils/eventData";
 
 let ZERO = BigInt.fromI32(0);
