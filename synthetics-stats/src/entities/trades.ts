import { Address, BigInt, Bytes, log } from "@graphprotocol/graph-ts";
import {
  Order,
  PositionDecrease,
  PositionFeesInfo,
  PositionIncrease,
  SwapInfo,
  TradeAction,
  Transaction,
  MarketInfo,
  TokenPrice,
} from "../../generated/schema";
import { getSwapInfoId } from "./swaps";
import { orderTypes } from "./orders";
import { getMarketInfo } from "./markets";

let ZERO_ADDRESS = "0x0000000000000000000000000000000000000000";

export function saveOrderCreatedTradeAction(
  eventId: string,
  order: Order,
  transaction: Transaction
): TradeAction {
  let tradeAction = getTradeActionFromOrder(eventId, order);

  tradeAction.eventName = "OrderCreated";
  tradeAction.transaction = transaction.id;

  tradeAction.save();

  return tradeAction;
}

export function saveOrderCancelledTradeAction(
  eventId: string,
  order: Order,
  reason: string,
  reasonBytes: Bytes,
  tranaction: Transaction
): TradeAction {
  let tradeAction = getTradeActionFromOrder(eventId, order);

  tradeAction.eventName = "OrderCancelled";
  tradeAction.reason = reason;
  tradeAction.reasonBytes = reasonBytes;
  tradeAction.transaction = tranaction.id;

  tradeAction.save();

  return tradeAction;
}

export function saveOrderExecutedTradeAction(
  eventId: string,
  order: Order,
  transaction: Transaction
): TradeAction {
  let tradeAction = getTradeActionFromOrder(eventId, order);

  tradeAction.eventName = "OrderExecuted";
  tradeAction.transaction = transaction.id;

  tradeAction.save();

  return tradeAction;
}

export function saveOrderUpdatedTradeAction(
  eventId: string,
  order: Order,
  transaction: Transaction
): TradeAction {
  let tradeAction = getTradeActionFromOrder(eventId, order);

  tradeAction.eventName = "OrderUpdated";
  tradeAction.transaction = transaction.id;

  tradeAction.save();

  return tradeAction;
}

export function saveOrderFrozenTradeAction(
  eventId: string,
  order: Order,
  reason: string,
  reasonBytes: Bytes,
  transaction: Transaction
): TradeAction {
  let tradeAction = getTradeActionFromOrder(eventId, order);

  if (order.marketAddress != ZERO_ADDRESS) {
    let marketInfo = getMarketInfo(order.marketAddress);
    let tokenPrice = TokenPrice.load(marketInfo.indexToken)!;
    tradeAction.indexTokenPriceMin = tokenPrice.minPrice;
    tradeAction.indexTokenPriceMax = tokenPrice.maxPrice;
  }

  tradeAction.eventName = "OrderFrozen";
  tradeAction.reason = reason;
  tradeAction.reasonBytes = reasonBytes;
  tradeAction.transaction = transaction.id;

  tradeAction.save();

  return tradeAction;
}

export function saveSwapExecutedTradeAction(
  eventId: string,
  order: Order,
  transaction: Transaction
): TradeAction {
  let tradeAction = getTradeActionFromOrder(eventId, order);

  let swapPath = order.swapPath!;

  let lastSwapAddress: string = swapPath[swapPath.length - 1];

  let swapInfoId = getSwapInfoId(order.id, lastSwapAddress);

  let swapInfo = SwapInfo.load(swapInfoId);

  if (swapInfo == null) {
    throw new Error("Swap info not found " + swapInfoId);
  }

  tradeAction.eventName = "OrderExecuted";

  tradeAction.orderKey = order.id;
  tradeAction.orderType = order.orderType;

  tradeAction.executionAmountOut = swapInfo.amountOut;
  tradeAction.transaction = transaction.id;

  tradeAction.save();

  return tradeAction;
}

export function savePositionIncreaseExecutedTradeAction(
  eventId: string,
  order: Order,
  transaction: Transaction
): TradeAction {
  let tradeAction = getTradeActionFromOrder(eventId, order);
  let positionIncrease = PositionIncrease.load(order.id);
  let marketInfo = getMarketInfo(order.marketAddress);
  let tokenPrice = TokenPrice.load(marketInfo.indexToken)!;

<<<<<<< HEAD
  let marketInfo = MarketInfo.load(order.marketAddress);

  if (marketInfo) {
    let tokenPrice = TokenPrice.load(marketInfo.indexToken)!;
    tradeAction.indexTokenPriceMin = tokenPrice.minPrice;
    tradeAction.indexTokenPriceMax = tokenPrice.maxPrice;
  }
=======
  tradeAction.indexTokenPriceMin = tokenPrice.min;
  tradeAction.indexTokenPriceMax = tokenPrice.max;
>>>>>>> 09fa7679

  if (positionIncrease == null) {
    throw new Error("PositionIncrease not found " + order.id);
  }

  tradeAction.eventName = "OrderExecuted";

  tradeAction.orderKey = order.id;
  tradeAction.orderType = order.orderType;

  tradeAction.initialCollateralDeltaAmount =
    positionIncrease.collateralDeltaAmount;
  tradeAction.sizeDeltaUsd = positionIncrease.sizeDeltaUsd;

  tradeAction.executionPrice = positionIncrease.executionPrice;
  tradeAction.priceImpactUsd = positionIncrease.priceImpactUsd;

  tradeAction.transaction = transaction.id;

  tradeAction.save();

  return tradeAction;
}

export function savePositionDecreaseExecutedTradeAction(
  eventId: string,
  order: Order,
  transaction: Transaction
): TradeAction {
  let tradeAction = getTradeActionFromOrder(eventId, order);
  let positionDecrease = PositionDecrease.load(order.id);
  let positionFeesInfo: PositionFeesInfo | null = null;
  let marketInfo = getMarketInfo(order.marketAddress);
  let tokenPrice = TokenPrice.load(marketInfo.indexToken)!;

<<<<<<< HEAD
  let marketInfo = MarketInfo.load(order.marketAddress);

  if (marketInfo) {
    let tokenPrice = TokenPrice.load(marketInfo.indexToken)!;
    tradeAction.indexTokenPriceMin = tokenPrice.minPrice;
    tradeAction.indexTokenPriceMax = tokenPrice.maxPrice;
  }
=======
  tradeAction.indexTokenPriceMin = tokenPrice.min;
  tradeAction.indexTokenPriceMax = tokenPrice.max;
>>>>>>> 09fa7679

  if (positionDecrease == null) {
    throw new Error("PositionDecrease not found " + order.id);
  }

  let isLiquidation = order.orderType == orderTypes.get("Liquidation");

  if (isLiquidation) {
    positionFeesInfo = PositionFeesInfo.load(
      order.id + ":" + "PositionFeesInfo"
    );
  }

  if (positionFeesInfo == null) {
    positionFeesInfo = PositionFeesInfo.load(
      order.id + ":" + "PositionFeesCollected"
    );
  }

  if (positionFeesInfo == null) {
    throw new Error("PositionFeesInfo not found " + order.id);
  }

  tradeAction.eventName = "OrderExecuted";

  tradeAction.orderKey = order.id;
  tradeAction.orderType = order.orderType;

  tradeAction.executionPrice = positionDecrease.executionPrice;

  tradeAction.initialCollateralDeltaAmount =
    positionDecrease.collateralDeltaAmount;
  tradeAction.sizeDeltaUsd = positionDecrease.sizeDeltaUsd;

  tradeAction.collateralTokenPriceMin =
    positionFeesInfo.collateralTokenPriceMin;
  tradeAction.collateralTokenPriceMax =
    positionFeesInfo.collateralTokenPriceMax;

  tradeAction.priceImpactDiffUsd = positionDecrease.priceImpactDiffUsd;
  tradeAction.priceImpactAmount = positionDecrease.priceImpactAmount;
  tradeAction.priceImpactUsd = positionDecrease.priceImpactUsd;

  tradeAction.positionFeeAmount = positionFeesInfo.positionFeeAmount;
  tradeAction.borrowingFeeAmount = positionFeesInfo.borrowingFeeAmount;
  tradeAction.fundingFeeAmount = positionFeesInfo.fundingFeeAmount;

  tradeAction.pnlUsd = positionDecrease.basePnlUsd
    .minus(
      positionFeesInfo.positionFeeAmount
        .plus(positionFeesInfo.borrowingFeeAmount)
        .plus(positionFeesInfo.fundingFeeAmount)
        .times(positionFeesInfo.collateralTokenPriceMax)
    )
    .minus(positionDecrease.priceImpactUsd);

  tradeAction.transaction = transaction.id;

  tradeAction.save();

  return tradeAction;
}

export function getTradeActionFromOrder(
  eventId: string,
  order: Order
): TradeAction {
  let tradeAction = new TradeAction(eventId);

  tradeAction.orderKey = order.id;

  tradeAction.account = order.account;
  tradeAction.marketAddress = order.marketAddress;
  tradeAction.swapPath = order.swapPath;
  tradeAction.initialCollateralTokenAddress =
    order.initialCollateralTokenAddress;

  tradeAction.initialCollateralDeltaAmount = order.initialCollateralDeltaAmount;
  tradeAction.sizeDeltaUsd = order.sizeDeltaUsd;
  tradeAction.triggerPrice = order.triggerPrice;
  tradeAction.acceptablePrice = order.acceptablePrice;
  tradeAction.minOutputAmount = order.minOutputAmount;

  tradeAction.orderType = order.orderType;
  tradeAction.shouldUnwrapNativeToken = order.shouldUnwrapNativeToken;
  tradeAction.isLong = order.isLong;

  return tradeAction;
}<|MERGE_RESOLUTION|>--- conflicted
+++ resolved
@@ -148,18 +148,8 @@
   let marketInfo = getMarketInfo(order.marketAddress);
   let tokenPrice = TokenPrice.load(marketInfo.indexToken)!;
 
-<<<<<<< HEAD
-  let marketInfo = MarketInfo.load(order.marketAddress);
-
-  if (marketInfo) {
-    let tokenPrice = TokenPrice.load(marketInfo.indexToken)!;
-    tradeAction.indexTokenPriceMin = tokenPrice.minPrice;
-    tradeAction.indexTokenPriceMax = tokenPrice.maxPrice;
-  }
-=======
-  tradeAction.indexTokenPriceMin = tokenPrice.min;
-  tradeAction.indexTokenPriceMax = tokenPrice.max;
->>>>>>> 09fa7679
+  tradeAction.indexTokenPriceMin = tokenPrice.minPrice;
+  tradeAction.indexTokenPriceMax = tokenPrice.maxPrice;
 
   if (positionIncrease == null) {
     throw new Error("PositionIncrease not found " + order.id);
@@ -195,18 +185,8 @@
   let marketInfo = getMarketInfo(order.marketAddress);
   let tokenPrice = TokenPrice.load(marketInfo.indexToken)!;
 
-<<<<<<< HEAD
-  let marketInfo = MarketInfo.load(order.marketAddress);
-
-  if (marketInfo) {
-    let tokenPrice = TokenPrice.load(marketInfo.indexToken)!;
-    tradeAction.indexTokenPriceMin = tokenPrice.minPrice;
-    tradeAction.indexTokenPriceMax = tokenPrice.maxPrice;
-  }
-=======
-  tradeAction.indexTokenPriceMin = tokenPrice.min;
-  tradeAction.indexTokenPriceMax = tokenPrice.max;
->>>>>>> 09fa7679
+  tradeAction.indexTokenPriceMin = tokenPrice.minPrice;
+  tradeAction.indexTokenPriceMax = tokenPrice.maxPrice;
 
   if (positionDecrease == null) {
     throw new Error("PositionDecrease not found " + order.id);
