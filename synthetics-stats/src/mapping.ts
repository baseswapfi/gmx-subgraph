--- conflicted
+++ resolved
@@ -1,16 +1,14 @@
 import { Bytes } from "@graphprotocol/graph-ts";
+
 import {
   EventLog1,
   EventLog2,
   EventLogEventDataStruct,
 } from "../generated/EventEmitter/EventEmitter";
-<<<<<<< HEAD
-import { Order } from "../generated/schema";
-import { handleCollateralClaimAction as saveCollateralClaimedAction } from "./entities/claims";
 import { Transfer } from "../generated/templates/MarketTokenTemplate/MarketToken"
 import { MarketTokenTemplate } from "../generated/templates"
-=======
-import { ClaimAction, ClaimRef, Order } from "../generated/schema";
+import { ClaimRef, Order } from "../generated/schema";
+
 import {
   saveClaimActionOnOrderCreated,
   saveClaimActionOnOrderExecuted,
@@ -19,7 +17,6 @@
   handleCollateralClaimAction,
   saveClaimActionOnOrderCancelled,
 } from "./entities/claims";
->>>>>>> b5bb87ed
 import { getIdFromEvent, getOrCreateTransaction } from "./entities/common";
 import {
   getSwapActionByFeeType,
