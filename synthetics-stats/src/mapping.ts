import {
  EventLog,
  EventLog1,
  EventLog2,
  EventLogEventDataAddressItemsItemsStruct,
  EventLogEventDataStruct,
} from "../generated/EventEmitter/EventEmitter";
import {
  saveOrderCancelledState,
  saveOrder,
  saveOrderExecutedState,
  saveOrderUpdate,
  saveOrderFrozenState,
  saveOrderSizeDeltaAutoUpdate,
  saveOrderCollateralAutoUpdate,
  orderTypes,
} from "./entities/orders";
import {
  savePositionDecrease,
  savePositionIncrease,
} from "./entities/positions";
import {
  saveOrderCancelledTradeAction,
  saveOrderCreatedTradeAction,
  saveOrderFrozenTradeAction,
  saveOrderUpdatedTradeAction,
  savePositionDecreaseExecutedTradeAction,
  savePositionIncreaseExecutedTradeAction,
  saveSwapExecutedTradeAction,
} from "./entities/trades";
import { getIdFromEvent, getOrCreateTransaction } from "./entities/common";
import { EventData } from "./utils/eventData";
import { Bytes } from "@graphprotocol/graph-ts";
import { handleSwapInfo as saveSwapInfo } from "./entities/swaps";
import { handleCollateralClaimAction as saveCollateralClaimedAction } from "./entities/claims";
import {
  getMarketAPRParams,
  saveCollectedMarketFeesForPeriod,
  saveCollectedMarketFeesTotal,
  savePositionFeesInfo,
  saveSwapFeesInfo,
} from "./entities/fees";
import { Order } from "../generated/schema";
<<<<<<< HEAD
import { savePositionVolumeInfo, saveSwapVolumeInfo, saveVolumeInfo } from "./entities/volume";
import { saveMarketInfo } from "./entities/market";
=======
import { saveMarketPoolValueInfoForPeriod } from "./entities/markets";
>>>>>>> e2d040ef

export function handleEventLog1(event: EventLog1): void {
  let eventName = event.params.eventName;
  let eventData = new EventData(
    event.params.eventData as EventLogEventDataStruct
  );
  let eventId = getIdFromEvent(event);

  if(eventName == "MarketCreated") {
    saveMarketInfo(eventData)
    return;
  }

  if (eventName == "OrderExecuted") {
    let transaction = getOrCreateTransaction(event);
    let order = saveOrderExecutedState(eventData, transaction);

    if (order == null) {
      return;
    }

    if (
      order.orderType == orderTypes.get("MarketSwap") ||
      order.orderType == orderTypes.get("LimitSwap")
    ) {
      saveSwapExecutedTradeAction(eventId, order as Order, transaction);
    } else if (
      order.orderType == orderTypes.get("MarketIncrease") ||
      order.orderType == orderTypes.get("LimitIncrease")
    ) {
      savePositionIncreaseExecutedTradeAction(
        eventId,
        order as Order,
        transaction
      );
    } else if (
      order.orderType == orderTypes.get("MarketDecrease") ||
      order.orderType == orderTypes.get("LimitDecrease") ||
      order.orderType == orderTypes.get("StopLossDecrease") ||
      order.orderType == orderTypes.get("Liquidation")
    ) {
      savePositionDecreaseExecutedTradeAction(
        eventId,
        order as Order,
        transaction
      );
    }
    return;
  }

  if (eventName == "OrderCancelled") {
    let transaction = getOrCreateTransaction(event);
    let order = saveOrderCancelledState(eventData, transaction);
    if (order !== null) {
      saveOrderCancelledTradeAction(
        eventId,
        order as Order,
        order.cancelledReason as string,
        order.cancelledReasonBytes as Bytes,
        transaction
      );
    }

    return;
  }

  if (eventName == "OrderUpdated") {
    let transaction = getOrCreateTransaction(event);
    let order = saveOrderUpdate(eventData);
    if (order !== null) {
      saveOrderUpdatedTradeAction(eventId, order as Order, transaction);
    }

    return;
  }

  if (eventName == "OrderSizeDeltaAutoUpdated") {
    saveOrderSizeDeltaAutoUpdate(eventData);
    return;
  }

  if (eventName == "OrderCollateralDeltaAmountAutoUpdated") {
    saveOrderCollateralAutoUpdate(eventData);
    return;
  }

  if (eventName == "OrderFrozen") {
    let transaction = getOrCreateTransaction(event);
    let order = saveOrderFrozenState(eventData);

    if (order == null) {
      return;
    }

    saveOrderFrozenTradeAction(
      eventId,
      order as Order,
      order.frozenReason as string,
      order.frozenReasonBytes as Bytes,
      transaction
    );
    return;
  }

  if (eventName == "SwapInfo") {
    let transaction = getOrCreateTransaction(event);
    let tokenIn = eventData.getAddressItemString("tokenIn")!;
    let tokenOut = eventData.getAddressItemString("tokenOut")!;
    let amountIn = eventData.getUintItem("amountIn")!;
    let tokenInPrice = eventData.getUintItem("tokenInPrice")!;
    let volumeUsd = amountIn!.times(tokenInPrice!);

    saveSwapInfo(eventData, transaction);
    saveVolumeInfo("swap", transaction.timestamp, volumeUsd);
    saveSwapVolumeInfo(transaction.timestamp, tokenIn, tokenOut, volumeUsd);
    return;
  }

  if (eventName == "MarketPoolValueInfo") {
    saveMarketPoolValueInfoForPeriod(
      eventData,
      "total",
      event.block.timestamp.toI32()
    );
    return;
  }

  if (eventName == "SwapFeesCollected") {
    let transaction = getOrCreateTransaction(event);
    let swapFeesInfo = saveSwapFeesInfo(eventData, eventId, transaction);
    let marketAprParams = getMarketAPRParams(
      swapFeesInfo.marketAddress,
      swapFeesInfo.feeUsdForPool
    );
    let totalFees = saveCollectedMarketFeesTotal(
      swapFeesInfo.marketAddress,
      swapFeesInfo.tokenAddress,
      swapFeesInfo.feeAmountForPool,
      swapFeesInfo.feeUsdForPool,
      marketAprParams,
      transaction.timestamp
    );
    saveCollectedMarketFeesForPeriod(
      swapFeesInfo.marketAddress,
      swapFeesInfo.tokenAddress,
      swapFeesInfo.feeAmountForPool,
      swapFeesInfo.feeUsdForPool,
      totalFees,
      marketAprParams,
      "1h",
      transaction.timestamp
    );
    saveCollectedMarketFeesForPeriod(
      swapFeesInfo.marketAddress,
      swapFeesInfo.tokenAddress,
      swapFeesInfo.feeAmountForPool,
      swapFeesInfo.feeUsdForPool,
      totalFees,
      marketAprParams,
      "1d",
      transaction.timestamp
    );
    return;
  }

  // Only for liquidations if remaining collateral is not sufficient to pay the fees
  if (eventName == "PositionFeesInfo") {
    let transaction = getOrCreateTransaction(event);
    savePositionFeesInfo(eventData, "PositionFeesInfo", transaction);

    return;
  }

  if (eventName == "PositionFeesCollected") {
    let transaction = getOrCreateTransaction(event);
    let positionFeesInfo = savePositionFeesInfo(
      eventData,
      "PositionFeesCollected",
      transaction
    );
    let marketAprParams = getMarketAPRParams(
      positionFeesInfo.marketAddress,
      positionFeesInfo.feeUsdForPool
    );
    let totalFees = saveCollectedMarketFeesTotal(
      positionFeesInfo.marketAddress,
      positionFeesInfo.collateralTokenAddress,
      positionFeesInfo.feeAmountForPool,
      positionFeesInfo.feeUsdForPool,
      marketAprParams,
      transaction.timestamp
    );
    saveCollectedMarketFeesForPeriod(
      positionFeesInfo.marketAddress,
      positionFeesInfo.collateralTokenAddress,
      positionFeesInfo.feeAmountForPool,
      positionFeesInfo.feeUsdForPool,
      totalFees,
      marketAprParams,
      "1h",
      transaction.timestamp
    );
    saveCollectedMarketFeesForPeriod(
      positionFeesInfo.marketAddress,
      positionFeesInfo.collateralTokenAddress,
      positionFeesInfo.feeAmountForPool,
      positionFeesInfo.feeUsdForPool,
      totalFees,
      marketAprParams,
      "1d",
      transaction.timestamp
    );
    return;
  }

  if (eventName == "PositionIncrease") {
    let transaction = getOrCreateTransaction(event);
    let collateralToken = eventData.getAddressItemString("collateralToken")!;
    let marketToken = eventData.getAddressItemString("market")!;
    let sizeInUsd = eventData.getUintItem("sizeInUsd")!;

    savePositionIncrease(eventData, transaction);
    saveVolumeInfo("margin", transaction.timestamp, sizeInUsd);
    savePositionVolumeInfo(transaction.timestamp, collateralToken, marketToken, sizeInUsd);
    return;
  }

  if (eventName == "PositionDecrease") {
    let transaction = getOrCreateTransaction(event);
    let collateralToken = eventData.getAddressItemString("collateralToken")!;
    let marketToken = eventData.getAddressItemString("market")!;
    let sizeInUsd = eventData.getUintItem("sizeInUsd")!;
 
    savePositionDecrease(eventData, transaction);
    saveVolumeInfo("margin", transaction.timestamp, sizeInUsd);
    savePositionVolumeInfo(transaction.timestamp, collateralToken, marketToken, sizeInUsd);
    return;
  }

  if (eventName == "FundingFeesClaimed") {
    let transaction = getOrCreateTransaction(event);
    saveCollateralClaimedAction(eventData, transaction, "ClaimFunding");
    return;
  }

  if (eventName === "CollateralClaimed") {
    let transaction = getOrCreateTransaction(event);
    saveCollateralClaimedAction(eventData, transaction, "ClaimPriceImpact");
    return;
  }
}

export function handleEventLog2(event: EventLog2): void {
  let eventName = event.params.eventName;
  let eventData = new EventData(
    event.params.eventData as EventLogEventDataStruct
  );
  let eventId = getIdFromEvent(event);

  if (eventName == "OrderCreated") {
    let tranaction = getOrCreateTransaction(event);
    let order = saveOrder(eventData, tranaction);
    saveOrderCreatedTradeAction(eventId, order, tranaction);
    return;
  }
}<|MERGE_RESOLUTION|>--- conflicted
+++ resolved
@@ -41,12 +41,9 @@
   saveSwapFeesInfo,
 } from "./entities/fees";
 import { Order } from "../generated/schema";
-<<<<<<< HEAD
 import { savePositionVolumeInfo, saveSwapVolumeInfo, saveVolumeInfo } from "./entities/volume";
-import { saveMarketInfo } from "./entities/market";
-=======
-import { saveMarketPoolValueInfoForPeriod } from "./entities/markets";
->>>>>>> e2d040ef
+import { saveMarketInfo, saveMarketPoolValueInfoForPeriod } from "./entities/market";
+
 
 export function handleEventLog1(event: EventLog1): void {
   let eventName = event.params.eventName;
