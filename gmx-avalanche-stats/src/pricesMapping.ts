--- conflicted
+++ resolved
@@ -25,12 +25,6 @@
   PriceUpdate
 } from '../generated/FastPriceEvents/FastPriceEvents'
 
-<<<<<<< HEAD
-// import {
-//   Swap as UniswapSwap
-// } from '../generated/UniswapPool/UniswapPoolV3'
-=======
->>>>>>> 92a136be
 
 function _storeChainlinkPrice(token: string, value: BigInt, timestamp: BigInt, blockNumber: BigInt): void {
   let id = token + ":" + timestamp.toString()
@@ -64,34 +58,6 @@
   _storeChainlinkPrice(AVAX, event.params.current, event.block.timestamp, event.block.number)
 }
 
-function _storeUniswapPrice(id: string, token: string, price: BigInt, period: string, timestamp: BigInt, blockNumber: BigInt): void {
-  let entity = UniswapPrice.load(id)
-  if (entity == null) {
-    entity = new UniswapPrice(id)
-  }
-
-  entity.timestamp = timestamp.toI32()
-  entity.value = price
-  entity.token = token
-  entity.period = period
-  entity.blockNumber = blockNumber.toI32()
-  entity.save()
-}
-
-<<<<<<< HEAD
-// export function handleUniswapGmxEthSwap(event: UniswapSwap): void {
-//   let ethPerGmx = -(event.params.amount0 * BigInt.fromI32(10).pow(18) / event.params.amount1) * BigInt.fromI32(100) / BigInt.fromI32(99)
-//   let gmxPrice = getTokenAmountUsd(WETH, ethPerGmx)
-
-//   let totalId = GMX
-//   _storeUniswapPrice(totalId, GMX, gmxPrice, "last", event.block.timestamp, event.block.number)
-
-//   let id = GMX + ":" + event.block.timestamp.toString()
-//   _storeUniswapPrice(id, GMX, gmxPrice, "any", event.block.timestamp, event.block.number)
-// }
-
-=======
->>>>>>> 92a136be
 function _handleFastPriceUpdate(token: Address, price: BigInt, timestamp: BigInt, blockNumber: BigInt): void {
   let dailyTimestampGroup = timestampToPeriod(timestamp, "daily")
   _storeFastPrice(dailyTimestampGroup.toString() + ":daily:" + token.toHexString(), token, price, dailyTimestampGroup, blockNumber, "daily")
